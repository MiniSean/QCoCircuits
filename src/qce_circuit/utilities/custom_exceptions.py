# -------------------------------------------
# Customized exceptions for better maintainability
# -------------------------------------------


class InterfaceMethodException(Exception):
    """
    Raised when the interface method is not implemented.
    """


class ElementNotIncludedException(Exception):
    """
    Raised when element (such as IQubitID, IEdgeID or IFeedlineID) is not included in the connectivity layer.
    """


class NoReferenceOperationException(Exception):
    """
    Raised when functionality depending on non-zero number of (reference) operations fails.
    """


class RelationTypeNotImplementedException(Exception):
    """
    Raised when (operation) relation type is not implemented.
    """


class IsolatedGroupException(Exception):
    """
    Raised when a list of grouped elements are not isolated. Members from one group are shared in another group.
    """

<<<<<<< HEAD
class InvalidPointerException(Exception):
    """
    Raised when file-pointer is invalid (path-to-file does not exist).
=======

class IndexOutOfRangeException(Exception):
    """
    Raised when (gate-sequence) index falls out of range.
    """


class ExceedingCombinationCountException(Exception):
    """
    Raised when the expected number of (gate-sequence) combinations exceeds limit value.
>>>>>>> 616b7643
    """<|MERGE_RESOLUTION|>--- conflicted
+++ resolved
@@ -32,11 +32,12 @@
     Raised when a list of grouped elements are not isolated. Members from one group are shared in another group.
     """
 
-<<<<<<< HEAD
+
 class InvalidPointerException(Exception):
     """
     Raised when file-pointer is invalid (path-to-file does not exist).
-=======
+    """
+
 
 class IndexOutOfRangeException(Exception):
     """
@@ -47,5 +48,4 @@
 class ExceedingCombinationCountException(Exception):
     """
     Raised when the expected number of (gate-sequence) combinations exceeds limit value.
->>>>>>> 616b7643
     """