--- conflicted
+++ resolved
@@ -6,8 +6,5 @@
 coverage
 matplotlib
 stim
-<<<<<<< HEAD
 qutechopenql
-=======
-tqdm
->>>>>>> 616b7643
+tqdm